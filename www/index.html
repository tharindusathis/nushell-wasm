<!DOCTYPE html>
<html>

<head>
  <meta charset="UTF-8" />
  <meta name="viewport" content="width=device-width, initial-scale=1.0" />
  <title>Hello wasm-nu</title>
  <link rel="stylesheet" href="https://fonts.xz.style/serve/inter.css" />
  <link rel="stylesheet" href="https://cdn.jsdelivr.net/npm/@exampledev/new.css@1.1.2/new.min.css" />

  <style>
    #examples {
      display: flex;
      column-gap: 1rem;
    }

    .output-error {
      font-family: monospace;
    }

    .output-error--inline {
      color: red;
    }

    td {
      min-width: 6rem;
    }
  </style>
</head>

<body>
  <header>
    <h1>wasm-nu</h1>
  </header>
  <noscript>This page contains webassembly and javascript content, please enable
    javascript in your browser.</noscript>
  <script type="text/javascript" src="browserfs.min.js"></script>
  <script type="text/javascript">
    // Installs globals onto window:
    // * Buffer
    // * require (monkey-patches if already defined)
    // * process
    // You can pass in an arbitrary object if you do not wish to pollute
    // the global namespace.
    BrowserFS.install(window);
    // Configures BrowserFS to use the LocalStorage file system.
    BrowserFS.configure({
      fs: "LocalStorage"
    }, function (e) {
      if (e) {
        // An error happened!
        throw e;
      }
<<<<<<< HEAD

      console.log("ready!");
      // Otherwise, BrowserFS is ready-to-use!
      var fs = BrowserFS.BFSRequire('fs');
      fs.writeFileSync("programming.txt", "this is my contents");
      // fs.writeFileSync("simple.json", '{"name": "Sally", "age": 45}')
      fs.readdir('/', function (e, contents) {
        // etc.
        console.log(e);
        console.log(contents);
      });
    });
  </script>
  <p id="examples">
    <button data-command="help commands">list all commands</button>
  </p>
  <form id="myform">
    <textarea id="nuinput" name="nuinput" rows="5" cols="120">
help commands</textarea>
  </form>
  <button id="run-nu">Run</button>
  <small>Alternatively, press Ctrl+Enter (or Command+Enter on OSX)</small>

  <br /><br />
  <p id="demo"></p>
  <script src="./bootstrap.js"></script>
</body>

=======
    </style>
  </head>

  <body>
    <header>
      <h1>wasm-nu</h1>
    </header>
    <noscript
      >This page contains webassembly and javascript content, please enable
      javascript in your browser.</noscript
    >
    <p id="examples">
      <button data-command="help commands">list all commands</button>
    </p>
    <form id="myform">
      <textarea id="nuinput" name="nuinput" rows="5" cols="120">
help commands</textarea
      >
    </form>
    <button id="run-nu">Run</button>
    <small
      >Press Ctrl+Enter (or Command+Enter on OSX) to add a new line (add
      linebreak)</small
    >

    <br /><br />
    <p id="demo"></p>
    <script src="./bootstrap.js"></script>
  </body>
>>>>>>> d1322234
</html><|MERGE_RESOLUTION|>--- conflicted
+++ resolved
@@ -34,6 +34,7 @@
   </header>
   <noscript>This page contains webassembly and javascript content, please enable
     javascript in your browser.</noscript>
+
   <script type="text/javascript" src="browserfs.min.js"></script>
   <script type="text/javascript">
     // Installs globals onto window:
@@ -51,13 +52,12 @@
         // An error happened!
         throw e;
       }
-<<<<<<< HEAD
 
       console.log("ready!");
       // Otherwise, BrowserFS is ready-to-use!
       var fs = BrowserFS.BFSRequire('fs');
       fs.writeFileSync("programming.txt", "this is my contents");
-      // fs.writeFileSync("simple.json", '{"name": "Sally", "age": 45}')
+      fs.writeFileSync("simple.json", '{"name": "Sally", "age": 45}')
       fs.readdir('/', function (e, contents) {
         // etc.
         console.log(e);
@@ -65,6 +65,7 @@
       });
     });
   </script>
+
   <p id="examples">
     <button data-command="help commands">list all commands</button>
   </p>
@@ -73,42 +74,12 @@
 help commands</textarea>
   </form>
   <button id="run-nu">Run</button>
-  <small>Alternatively, press Ctrl+Enter (or Command+Enter on OSX)</small>
+  <small>Press Ctrl+Enter (or Command+Enter on OSX) to add a new line (add
+    linebreak)</small>
 
   <br /><br />
   <p id="demo"></p>
   <script src="./bootstrap.js"></script>
 </body>
 
-=======
-    </style>
-  </head>
-
-  <body>
-    <header>
-      <h1>wasm-nu</h1>
-    </header>
-    <noscript
-      >This page contains webassembly and javascript content, please enable
-      javascript in your browser.</noscript
-    >
-    <p id="examples">
-      <button data-command="help commands">list all commands</button>
-    </p>
-    <form id="myform">
-      <textarea id="nuinput" name="nuinput" rows="5" cols="120">
-help commands</textarea
-      >
-    </form>
-    <button id="run-nu">Run</button>
-    <small
-      >Press Ctrl+Enter (or Command+Enter on OSX) to add a new line (add
-      linebreak)</small
-    >
-
-    <br /><br />
-    <p id="demo"></p>
-    <script src="./bootstrap.js"></script>
-  </body>
->>>>>>> d1322234
 </html>