--- conflicted
+++ resolved
@@ -114,14 +114,10 @@
     linebreak)</small>
 
   <br /><br />
-<<<<<<< HEAD
   <p id="demo" class="loading"><em>Loading WebAssembly module and initializing virtual file system...</em></p>
-=======
-  <p id="demo"></p>
   <p>
     <small>This is a work in progress. Not all commands work and some errors break everything, requiring a page reload. <a target="_blank" href="https://github.com/nushell/demo/issues/18">More details on GitHub</a></small>
   </p>
->>>>>>> 3fe9b1f5
   <script src="./browserfs.min.js"></script>
   </script>
   <script src="./bootstrap.js"></script>
